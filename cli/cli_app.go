package cli

import (
	"github.com/urfave/cli"
	"github.com/gruntwork-io/terragrunt/config"
	"github.com/gruntwork-io/terragrunt/locks"
	"fmt"
	"github.com/gruntwork-io/terragrunt/shell"
	"github.com/gruntwork-io/terragrunt/util"
	"github.com/gruntwork-io/terragrunt/remote"
	"github.com/gruntwork-io/terragrunt/errors"
	"regexp"
)

// Since Terragrunt is just a thin wrapper for Terraform, and we don't want to repeat every single Terraform command
// in its definition, we don't quite fit into the model of any Go CLI library. Fortunately, urfave/cli allows us to
// override the whole template used for the Usage Text.
const CUSTOM_USAGE_TEXT = `DESCRIPTION:
   {{.Name}} - {{.UsageText}}

USAGE:
   {{.Usage}}

COMMANDS:
   apply                Acquire a lock and run 'terraform apply'
   destroy              Acquire a lock and run 'terraform destroy'
   release-lock         Release a lock that is left over from some previous command
   *                    Terragrunt forwards all other commands directly to Terraform
{{if .VisibleFlags}}
GLOBAL OPTIONS:
   {{range .VisibleFlags}}{{.}}
   {{end}}{{end}}
VERSION:
   {{.Version}}{{if len .Authors}}

AUTHOR(S):
   {{range .Authors}}{{.}}{{end}}
   {{end}}
`

var MODULE_REGEX = regexp.MustCompile(`module ".+"`)
const TERRAFORM_EXTENSION_GLOB = "*.tf"

// Create the Terragrunt CLI App
func CreateTerragruntCli(version string) *cli.App {
	cli.AppHelpTemplate = CUSTOM_USAGE_TEXT

	app := cli.NewApp()

	app.Name = "terragrunt"
	app.Author = "Gruntwork <www.gruntwork.io>"
	app.Version = version
	app.Action = runApp
	app.Usage = "terragrunt <COMMAND>"
	app.UsageText = `Terragrunt is a thin wrapper for [Terraform](https://www.terraform.io/) that supports locking
   via Amazon's DynamoDB and enforces best practices. Terragrunt forwards almost all commands, arguments, and options
   directly to Terraform, using whatever version of Terraform you already have installed. However, before running
   Terraform, Terragrunt will ensure your remote state is configured according to the settings in the .terragrunt file.
   Moreover, for the apply and destroy commands, Terragrunt will first try to acquire a lock using DynamoDB. For
   documentation, see https://github.com/gruntwork-io/terragrunt/.`

	return app
}

// The sole action for the app. It forwards all commands directly to Terraform, enforcing a few best practices along
// the way, such as configuring remote state or acquiring a lock.
func runApp(cliContext *cli.Context) error {
	terragruntConfig, err := config.ReadTerragruntConfig()
	if err != nil {
		return err
	}

<<<<<<< HEAD
	// If someone calls us with no args at all, show the help text and exit
	if !cliContext.Args().Present() {
		cli.ShowAppHelp(cliContext)
		return nil
=======
	if err := downloadModules(cliContext); err != nil {
		return err
>>>>>>> 5727d346
	}

	if terragruntConfig.RemoteState != nil {
		if err := configureRemoteState(cliContext, terragruntConfig.RemoteState); err != nil {
			return err
		}
	}

	if terragruntConfig.DynamoDbLock != nil {
		return runTerraformCommandWithLock(cliContext, terragruntConfig.DynamoDbLock)
	} else {
		util.Logger.Printf("WARNING: you have not configured locking in your .terragrunt file. Concurrent changes to your .tfstate files may cause conflicts!")
		return runTerraformCommand(cliContext)
	}
}

// A quick sanity check that calls `terraform get` to download modules, if they aren't already downloaded.
func downloadModules(cliContext *cli.Context) error {
	switch cliContext.Args().First() {
	case "apply", "destroy", "graph", "output", "plan", "show", "taint", "untaint", "validate":
		shouldDownload, err := shouldDownloadModules()
		if err != nil {
			return err
		}
		if shouldDownload {
			return shell.RunShellCommand("terraform", "get", "-update")
		}
	}

	return nil
}

// Return true if modules aren't already downloaded and the Terraform templates in this project reference modules.
// Note that to keep the logic in this code very simple, this code ONLY detects the case where you haven't downloaded
// modules at all. Detecting if your downloaded modules are out of date (as opposed to missing entirely) is more
// complicated and not something we handle at the moment.
func shouldDownloadModules() (bool, error) {
	if util.FileExists(".terraform/modules") {
		return false, nil
	}

	return util.Grep(MODULE_REGEX, TERRAFORM_EXTENSION_GLOB)
}

// If the user entered a Terraform command that uses state (e.g. plan, apply), make sure remote state is configured
// before running the command.
func configureRemoteState(cliContext *cli.Context, remoteState *remote.RemoteState) error {
	// We only configure remote state for the commands that use the tfstate files. We do not configure it for
	// commands such as "get" or "version".
	switch cliContext.Args().First() {
	case "apply", "destroy", "graph", "output", "plan", "push", "refresh", "show", "taint", "untaint", "validate":
		return remoteState.ConfigureRemoteState()
	case "remote":
		if cliContext.Args().Get(1) == "config" {
			// Encourage the user to configure remote state by defining it in .terragrunt and letting
			// Terragrunt handle it for them
			return errors.WithStackTrace(DontManuallyConfigureRemoteState)
		} else {
			// The other "terraform remote" commands explicitly push or pull state, so we shouldn't mess
			// with the configuration
			return nil
		}
	}

	return nil
}

// Run the given Terraform command with the given lock (if the command requires locking)
func runTerraformCommandWithLock(cliContext *cli.Context, lock locks.Lock) error {
	switch cliContext.Args().First() {
	case "apply", "destroy": return locks.WithLock(lock, func() error { return runTerraformCommand(cliContext) })
	case "release-lock": return runReleaseLockCommand(cliContext, lock)
	default: return runTerraformCommand(cliContext)
	}
}

// Run the given Terraform command
func runTerraformCommand(cliContext *cli.Context) error {
	return shell.RunShellCommand("terraform", cliContext.Args()...)
}

// Release a lock, prompting the user for confirmation first
func runReleaseLockCommand(cliContext *cli.Context, lock locks.Lock) error {
	proceed, err := shell.PromptUserForYesNo(fmt.Sprintf("Are you sure you want to release %s?", lock))
	if err != nil {
		return err
	}

	if proceed {
		return lock.ReleaseLock()
	} else {
		return nil
	}
}

var DontManuallyConfigureRemoteState = fmt.Errorf("Instead of manually using the 'remote config' command, define your remote state settings in .terragrunt and Terragrunt will automatically configure it for you (and all your team members) next time you run it.")<|MERGE_RESOLUTION|>--- conflicted
+++ resolved
@@ -70,15 +70,14 @@
 		return err
 	}
 
-<<<<<<< HEAD
 	// If someone calls us with no args at all, show the help text and exit
 	if !cliContext.Args().Present() {
 		cli.ShowAppHelp(cliContext)
 		return nil
-=======
+	}
+
 	if err := downloadModules(cliContext); err != nil {
 		return err
->>>>>>> 5727d346
 	}
 
 	if terragruntConfig.RemoteState != nil {
